[![Bolt.new: AI-Powered Full-Stack Web Development in the Browser](./public/social_preview_index.jpg)](https://bolt.new)

# Bolt.new: AI-Powered Full-Stack Web Development in the Browser

Bolt.new is an AI-powered web development agent that allows you to prompt, run, edit, and deploy full-stack applications directly from your browser—no local setup required. If you're here to build your own AI powered web dev agent using the Bolt open source codebase, [click here to get started!](./CONTRIBUTING.md)

## What Makes Bolt.new Different

Claude, v0, etc are incredible- but you can't install packages, run backends or edit code. That’s where Bolt.new stands out:

- **Full-Stack in the Browser**: Bolt.new integrates cutting-edge AI models with an in-browser development environment powered by **StackBlitz’s WebContainers**. This allows you to:
  - Install and run npm tools and libraries (like Vite, Next.js, and more)
  - Run Node.js servers
  - Interact with 3rd party APIs
  - Deploy to production from chat
  - Share your work via a URL

- **AI with Environment Control**: Unlike traditional dev environments where the AI can only assist in code generation, Bolt.new gives AI models **complete control** over the entire  environment including the filesystem, node server, package manager, terminal, and browser console. This empowers AI agents to handle the entire app lifecycle—from creation to deployment.

Whether you’re an experienced developer, a PM or designer, Bolt.new allows you to build production-grade full-stack applications with ease.

For developers interested in building their own AI-powered development tools with WebContainers, check out the open-source Bolt codebase in this repo!

## Tips and Tricks

Here are some tips to get the most out of Bolt.new:

- **Be specific about your stack**: If you want to use specific frameworks or libraries (like Astro, Tailwind, ShadCN, or any other popular Javacsript framework), mention them in your initial prompt to ensure Bolt scaffolds the project accordingly.

- **Use the enhance prompt icon**: Before sending your prompt, try clicking the 'enhance' icon to have the AI model help you refine your prompt, then edit the results before submitting.

<<<<<<< HEAD
- **Scaffold the basics first, then add features**: Make sure the basic structure of your application is in place before diving into more advanced functionality. This helps Bolt understand the foundation of your project and ensure everything is wired upu right before building out more advanced functionality.
=======
- **Scaffold the basics first, then add features**: Make sure the basic structure of your application is in place before diving into more advanced functionality. This helps Bolt understand the foundation of your project and ensure everything is wired up right before building out more advanced functionality.
>>>>>>> cf31b597

- **Batch simple instructions**: Save time by combining simple instructions into one message. For example, you can ask Bolt to change the color scheme, add mobile responsiveness, and restart the dev server, all in one go saving you time and reducing API credit consumption significantly.

## FAQs

**Where do sign up for a paid plan?**  
Bolt.new is free to get started. If you need more AI tokens or want private projects, you can purchase a paid subscription in your [Bolt.new](https://bolt.new) settings, in the lower left hand corner of the application. 

**What happens if I hit the free usage limit?**  
Once your free daily token limit is reached, AI interactions are paused until the next day or until you upgrade your plan.

**Is Bolt in beta?**  
Yes, Bolt.new is in beta, and we are actively improving it based on feedback.

**How can I report Bolt.new issues?**  
Check out the [Issues section](https://github.com/bolt.new/issues) to report an issue or request a new feature. Please use the search feature to check if someone else has already submitted the same issue/request.

**What frameworks/libraries currently work on Bolt?**  
Bolt.new supports most popular javascript frameworks and libraries. If it runs on StackBlitz, it will run on Bolt.new as well.

**How can I add make sure my framework/project works well in bolt?**  
We are excited to work with the javascript ecosystem to improve functionality in Bolt. Reach out to us via [hello@stackblitz.com](mailto:hello@stackblitz.com) to discuss how we can partner!<|MERGE_RESOLUTION|>--- conflicted
+++ resolved
@@ -29,11 +29,7 @@
 
 - **Use the enhance prompt icon**: Before sending your prompt, try clicking the 'enhance' icon to have the AI model help you refine your prompt, then edit the results before submitting.
 
-<<<<<<< HEAD
-- **Scaffold the basics first, then add features**: Make sure the basic structure of your application is in place before diving into more advanced functionality. This helps Bolt understand the foundation of your project and ensure everything is wired upu right before building out more advanced functionality.
-=======
 - **Scaffold the basics first, then add features**: Make sure the basic structure of your application is in place before diving into more advanced functionality. This helps Bolt understand the foundation of your project and ensure everything is wired up right before building out more advanced functionality.
->>>>>>> cf31b597
 
 - **Batch simple instructions**: Save time by combining simple instructions into one message. For example, you can ask Bolt to change the color scheme, add mobile responsiveness, and restart the dev server, all in one go saving you time and reducing API credit consumption significantly.
 
