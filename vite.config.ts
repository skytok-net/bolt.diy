import { cloudflareDevProxyVitePlugin as remixCloudflareDevProxy, vitePlugin as remixVitePlugin } from '@remix-run/dev';
import UnoCSS from 'unocss/vite';
import { defineConfig, type ViteDevServer } from 'vite';
import { nodePolyfills } from 'vite-plugin-node-polyfills';
import { optimizeCssModules } from 'vite-plugin-optimize-css-modules';
import tsconfigPaths from 'vite-tsconfig-paths';
import * as dotenv from 'dotenv';

dotenv.config();

<<<<<<< HEAD
// Get detailed git info with fallbacks
const getGitInfo = () => {
  try {
    return {
      commitHash: execSync('git rev-parse --short HEAD').toString().trim(),
      branch: execSync('git rev-parse --abbrev-ref HEAD').toString().trim(),
      commitTime: execSync('git log -1 --format=%cd').toString().trim(),
      author: execSync('git log -1 --format=%an').toString().trim(),
      email: execSync('git log -1 --format=%ae').toString().trim(),
      remoteUrl: execSync('git config --get remote.origin.url').toString().trim(),
      repoName: execSync('git config --get remote.origin.url')
        .toString()
        .trim()
        .replace(/^.*github.com[:/]/, '')
        .replace(/\.git$/, ''),
    };
  } catch {
    return {
      commitHash: 'no-git-info',
      branch: 'unknown',
      commitTime: 'unknown',
      author: 'unknown',
      email: 'unknown',
      remoteUrl: 'unknown',
      repoName: 'unknown',
    };
  }
};

// Read package.json with detailed dependency info
const getPackageJson = () => {
  try {
    const pkgPath = join(process.cwd(), 'package.json');
    const pkg = JSON.parse(readFileSync(pkgPath, 'utf-8'));

    return {
      name: pkg.name,
      version: pkg.version,
      description: pkg.description,
      license: pkg.license,
      dependencies: pkg.dependencies || {},
      devDependencies: pkg.devDependencies || {},
      peerDependencies: pkg.peerDependencies || {},
      optionalDependencies: pkg.optionalDependencies || {},
    };
  } catch {
    return {
      name: 'bolt.diy',
      version: '1.0.0',
      description: 'A DIY LLM interface',
      license: 'MIT',
      dependencies: {},
      devDependencies: {},
      peerDependencies: {},
      optionalDependencies: {},
    };
  }
};

const pkg = getPackageJson();
const gitInfo = getGitInfo();

export default defineConfig((config) => {
  return {
    define: {
      __COMMIT_HASH: JSON.stringify(gitInfo.commitHash),
      __GIT_BRANCH: JSON.stringify(gitInfo.branch),
      __GIT_COMMIT_TIME: JSON.stringify(gitInfo.commitTime),
      __GIT_AUTHOR: JSON.stringify(gitInfo.author),
      __GIT_EMAIL: JSON.stringify(gitInfo.email),
      __GIT_REMOTE_URL: JSON.stringify(gitInfo.remoteUrl),
      __GIT_REPO_NAME: JSON.stringify(gitInfo.repoName),
      __APP_VERSION: JSON.stringify(pkg.version),
      __PKG_NAME: JSON.stringify(pkg.name),
      __PKG_DESCRIPTION: JSON.stringify(pkg.description),
      __PKG_LICENSE: JSON.stringify(pkg.license),
      __PKG_DEPENDENCIES: JSON.stringify(pkg.dependencies),
      __PKG_DEV_DEPENDENCIES: JSON.stringify(pkg.devDependencies),
      __PKG_PEER_DEPENDENCIES: JSON.stringify(pkg.peerDependencies),
      __PKG_OPTIONAL_DEPENDENCIES: JSON.stringify(pkg.optionalDependencies),
=======
export default defineConfig((config) => {
  return {
    define: {
>>>>>>> a9b0ae68
      'process.env.NODE_ENV': JSON.stringify(process.env.NODE_ENV),
    },
    build: {
      target: 'esnext',
    },
    plugins: [
      nodePolyfills({
        include: ['buffer', 'process', 'util', 'stream'],
        globals: {
          Buffer: true,
          process: true,
          global: true,
        },
        protocolImports: true,
        exclude: ['child_process', 'fs', 'path'],
      }),
      {
        name: 'buffer-polyfill',
        transform(code, id) {
          if (id.includes('env.mjs')) {
            return {
              code: `import { Buffer } from 'buffer';\n${code}`,
              map: null,
            };
          }

          return null;
        },
      },
      config.mode !== 'test' && remixCloudflareDevProxy(),
      remixVitePlugin({
        future: {
          v3_fetcherPersist: true,
          v3_relativeSplatPath: true,
          v3_throwAbortReason: true,
          v3_lazyRouteDiscovery: true,
        },
      }),
      UnoCSS(),
      tsconfigPaths(),
      chrome129IssuePlugin(),
      config.mode === 'production' && optimizeCssModules({ apply: 'build' }),
    ],
    envPrefix: [
      'VITE_',
      'OPENAI_LIKE_API_BASE_URL',
      'OLLAMA_API_BASE_URL',
      'LMSTUDIO_API_BASE_URL',
      'TOGETHER_API_BASE_URL',
    ],
    css: {
      preprocessorOptions: {
        scss: {
          api: 'modern-compiler',
        },
      },
    },
  };
});

function chrome129IssuePlugin() {
  return {
    name: 'chrome129IssuePlugin',
    configureServer(server: ViteDevServer) {
      server.middlewares.use((req, res, next) => {
        const raw = req.headers['user-agent']?.match(/Chrom(e|ium)\/([0-9]+)\./);

        if (raw) {
          const version = parseInt(raw[2], 10);

          if (version === 129) {
            res.setHeader('content-type', 'text/html');
            res.end(
              '<body><h1>Please use Chrome Canary for testing.</h1><p>Chrome 129 has an issue with JavaScript modules & Vite local development, see <a href="https://github.com/stackblitz/bolt.new/issues/86#issuecomment-2395519258">for more information.</a></p><p><b>Note:</b> This only impacts <u>local development</u>. `pnpm run build` and `pnpm run start` will work fine in this browser.</p></body>',
            );

            return;
          }
        }

        next();
      });
    },
  };
}<|MERGE_RESOLUTION|>--- conflicted
+++ resolved
@@ -8,92 +8,9 @@
 
 dotenv.config();
 
-<<<<<<< HEAD
-// Get detailed git info with fallbacks
-const getGitInfo = () => {
-  try {
-    return {
-      commitHash: execSync('git rev-parse --short HEAD').toString().trim(),
-      branch: execSync('git rev-parse --abbrev-ref HEAD').toString().trim(),
-      commitTime: execSync('git log -1 --format=%cd').toString().trim(),
-      author: execSync('git log -1 --format=%an').toString().trim(),
-      email: execSync('git log -1 --format=%ae').toString().trim(),
-      remoteUrl: execSync('git config --get remote.origin.url').toString().trim(),
-      repoName: execSync('git config --get remote.origin.url')
-        .toString()
-        .trim()
-        .replace(/^.*github.com[:/]/, '')
-        .replace(/\.git$/, ''),
-    };
-  } catch {
-    return {
-      commitHash: 'no-git-info',
-      branch: 'unknown',
-      commitTime: 'unknown',
-      author: 'unknown',
-      email: 'unknown',
-      remoteUrl: 'unknown',
-      repoName: 'unknown',
-    };
-  }
-};
-
-// Read package.json with detailed dependency info
-const getPackageJson = () => {
-  try {
-    const pkgPath = join(process.cwd(), 'package.json');
-    const pkg = JSON.parse(readFileSync(pkgPath, 'utf-8'));
-
-    return {
-      name: pkg.name,
-      version: pkg.version,
-      description: pkg.description,
-      license: pkg.license,
-      dependencies: pkg.dependencies || {},
-      devDependencies: pkg.devDependencies || {},
-      peerDependencies: pkg.peerDependencies || {},
-      optionalDependencies: pkg.optionalDependencies || {},
-    };
-  } catch {
-    return {
-      name: 'bolt.diy',
-      version: '1.0.0',
-      description: 'A DIY LLM interface',
-      license: 'MIT',
-      dependencies: {},
-      devDependencies: {},
-      peerDependencies: {},
-      optionalDependencies: {},
-    };
-  }
-};
-
-const pkg = getPackageJson();
-const gitInfo = getGitInfo();
-
 export default defineConfig((config) => {
   return {
     define: {
-      __COMMIT_HASH: JSON.stringify(gitInfo.commitHash),
-      __GIT_BRANCH: JSON.stringify(gitInfo.branch),
-      __GIT_COMMIT_TIME: JSON.stringify(gitInfo.commitTime),
-      __GIT_AUTHOR: JSON.stringify(gitInfo.author),
-      __GIT_EMAIL: JSON.stringify(gitInfo.email),
-      __GIT_REMOTE_URL: JSON.stringify(gitInfo.remoteUrl),
-      __GIT_REPO_NAME: JSON.stringify(gitInfo.repoName),
-      __APP_VERSION: JSON.stringify(pkg.version),
-      __PKG_NAME: JSON.stringify(pkg.name),
-      __PKG_DESCRIPTION: JSON.stringify(pkg.description),
-      __PKG_LICENSE: JSON.stringify(pkg.license),
-      __PKG_DEPENDENCIES: JSON.stringify(pkg.dependencies),
-      __PKG_DEV_DEPENDENCIES: JSON.stringify(pkg.devDependencies),
-      __PKG_PEER_DEPENDENCIES: JSON.stringify(pkg.peerDependencies),
-      __PKG_OPTIONAL_DEPENDENCIES: JSON.stringify(pkg.optionalDependencies),
-=======
-export default defineConfig((config) => {
-  return {
-    define: {
->>>>>>> a9b0ae68
       'process.env.NODE_ENV': JSON.stringify(process.env.NODE_ENV),
     },
     build: {
