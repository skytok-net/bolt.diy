/*
 * @ts-nocheck
 * Preventing TS checks with files presented in the video for a better presentation.
 */
import { getAPIKey, getBaseURL } from '~/lib/.server/llm/api-key';
import { createAnthropic } from '@ai-sdk/anthropic';
import { createOpenAI } from '@ai-sdk/openai';
import { createGoogleGenerativeAI } from '@ai-sdk/google';
import { ollama } from 'ollama-ai-provider';
import { createOpenRouter } from '@openrouter/ai-sdk-provider';
import { createMistral } from '@ai-sdk/mistral';
import { createCohere } from '@ai-sdk/cohere';

<<<<<<< HEAD
export function getAnthropicModel(apiKey: string | undefined, model: string) {
=======
export const DEFAULT_NUM_CTX = process.env.DEFAULT_NUM_CTX ? 
  parseInt(process.env.DEFAULT_NUM_CTX, 10) : 
  32768;

export function getAnthropicModel(apiKey: string, model: string) {
>>>>>>> ad8b48ec
  const anthropic = createAnthropic({
    apiKey,
  });

  return anthropic(model);
}
export function getOpenAILikeModel(baseURL: string, apiKey: string | undefined, model: string) {
  const openai = createOpenAI({
    baseURL,
    apiKey,
  });

  return openai(model);
}

export function getCohereAIModel(apiKey: string | undefined, model: string) {
  const cohere = createCohere({
    apiKey,
  });

  return cohere(model);
}

export function getOpenAIModel(apiKey: string | undefined, model: string) {
  const openai = createOpenAI({
    apiKey,
  });

  return openai(model);
}

export function getMistralModel(apiKey: string | undefined, model: string) {
  const mistral = createMistral({
    apiKey,
  });

  return mistral(model);
}

export function getGoogleModel(apiKey: string | undefined, model: string) {
  const google = createGoogleGenerativeAI({
    apiKey,
  });

  return google(model);
}

export function getGroqModel(apiKey: string | undefined, model: string) {
  const openai = createOpenAI({
    baseURL: 'https://api.groq.com/openai/v1',
    apiKey,
  });

  return openai(model);
}

export function getHuggingFaceModel(apiKey: string | undefined, model: string) {
  const openai = createOpenAI({
    baseURL: 'https://api-inference.huggingface.co/v1/',
    apiKey,
  });

  return openai(model);
}

export function getOllamaModel(baseURL: string, model: string) {
<<<<<<< HEAD
  const ollamaInstance = ollama(model, {
    numCtx: 32768,
=======
  let Ollama = ollama(model, {
    numCtx: DEFAULT_NUM_CTX,
>>>>>>> ad8b48ec
  });

  ollamaInstance.config.baseURL = `${baseURL}/api`;

  return ollamaInstance;
}

export function getDeepseekModel(apiKey: string | undefined, model: string) {
  const openai = createOpenAI({
    baseURL: 'https://api.deepseek.com/beta',
    apiKey,
  });

  return openai(model);
}

export function getOpenRouterModel(apiKey: string | undefined, model: string) {
  const openRouter = createOpenRouter({
    apiKey,
  });

  return openRouter.chat(model);
}

export function getLMStudioModel(baseURL: string, model: string) {
  const lmstudio = createOpenAI({
    baseUrl: `${baseURL}/v1`,
    apiKey: '',
  });

  return lmstudio(model);
}

export function getXAIModel(apiKey: string | undefined, model: string) {
  const openai = createOpenAI({
    baseURL: 'https://api.x.ai/v1',
    apiKey,
  });

  return openai(model);
}

export function getModel(provider: string, model: string, env: Env, apiKeys?: Record<string, string>) {
  const apiKey = getAPIKey(env, provider, apiKeys);
  const baseURL = getBaseURL(env, provider);

  switch (provider) {
    case 'Anthropic':
      return getAnthropicModel(apiKey, model);
    case 'OpenAI':
      return getOpenAIModel(apiKey, model);
    case 'Groq':
      return getGroqModel(apiKey, model);
    case 'HuggingFace':
      return getHuggingFaceModel(apiKey, model);
    case 'OpenRouter':
      return getOpenRouterModel(apiKey, model);
    case 'Google':
      return getGoogleModel(apiKey, model);
    case 'OpenAILike':
      return getOpenAILikeModel(baseURL, apiKey, model);
    case 'Deepseek':
      return getDeepseekModel(apiKey, model);
    case 'Mistral':
      return getMistralModel(apiKey, model);
    case 'LMStudio':
      return getLMStudioModel(baseURL, model);
    case 'xAI':
      return getXAIModel(apiKey, model);
    case 'Cohere':
      return getCohereAIModel(apiKey, model);
    default:
      return getOllamaModel(baseURL, model);
  }
}<|MERGE_RESOLUTION|>--- conflicted
+++ resolved
@@ -11,15 +11,11 @@
 import { createMistral } from '@ai-sdk/mistral';
 import { createCohere } from '@ai-sdk/cohere';
 
-<<<<<<< HEAD
-export function getAnthropicModel(apiKey: string | undefined, model: string) {
-=======
-export const DEFAULT_NUM_CTX = process.env.DEFAULT_NUM_CTX ? 
-  parseInt(process.env.DEFAULT_NUM_CTX, 10) : 
+export const DEFAULT_NUM_CTX = process.env.DEFAULT_NUM_CTX ?
+  parseInt(process.env.DEFAULT_NUM_CTX, 10) :
   32768;
 
 export function getAnthropicModel(apiKey: string, model: string) {
->>>>>>> ad8b48ec
   const anthropic = createAnthropic({
     apiKey,
   });
@@ -76,7 +72,7 @@
   return openai(model);
 }
 
-export function getHuggingFaceModel(apiKey: string | undefined, model: string) {
+export function getHuggingFaceModel(apiKey: string, model: string) {
   const openai = createOpenAI({
     baseURL: 'https://api-inference.huggingface.co/v1/',
     apiKey,
@@ -86,13 +82,8 @@
 }
 
 export function getOllamaModel(baseURL: string, model: string) {
-<<<<<<< HEAD
-  const ollamaInstance = ollama(model, {
-    numCtx: 32768,
-=======
   let Ollama = ollama(model, {
     numCtx: DEFAULT_NUM_CTX,
->>>>>>> ad8b48ec
   });
 
   ollamaInstance.config.baseURL = `${baseURL}/api`;
