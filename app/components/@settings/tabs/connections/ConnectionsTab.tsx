import { motion } from 'framer-motion';
<<<<<<< HEAD
import React, { Suspense } from 'react';
import VercelConnection from './VercelConnection';
=======
import React, { Suspense, useState } from 'react';
import { classNames } from '~/utils/classNames';
import ConnectionDiagnostics from './ConnectionDiagnostics';
import { Button } from '~/components/ui/Button';
>>>>>>> 61dd4aea

// Use React.lazy for dynamic imports
const GitHubConnection = React.lazy(() => import('./GithubConnection'));
const NetlifyConnection = React.lazy(() => import('./NetlifyConnection'));

// Loading fallback component
const LoadingFallback = () => (
  <div className="p-4 bg-bolt-elements-background-depth-1 dark:bg-bolt-elements-background-depth-1 rounded-lg border border-bolt-elements-borderColor dark:border-bolt-elements-borderColor">
    <div className="flex items-center justify-center gap-2 text-bolt-elements-textSecondary dark:text-bolt-elements-textSecondary">
      <div className="i-ph:spinner-gap w-4 h-4 animate-spin" />
      <span>Loading connection...</span>
    </div>
  </div>
);

export default function ConnectionsTab() {
  const [isEnvVarsExpanded, setIsEnvVarsExpanded] = useState(false);
  const [showDiagnostics, setShowDiagnostics] = useState(false);

  return (
    <div className="space-y-6">
      {/* Header */}
      <motion.div
        className="flex items-center justify-between gap-2"
        initial={{ opacity: 0, y: 20 }}
        animate={{ opacity: 1, y: 0 }}
        transition={{ delay: 0.1 }}
      >
        <div className="flex items-center gap-2">
          <div className="i-ph:plugs-connected w-5 h-5 text-bolt-elements-item-contentAccent dark:text-bolt-elements-item-contentAccent" />
          <h2 className="text-lg font-medium text-bolt-elements-textPrimary dark:text-bolt-elements-textPrimary">
            Connection Settings
          </h2>
        </div>
        <Button
          onClick={() => setShowDiagnostics(!showDiagnostics)}
          variant="outline"
          className="flex items-center gap-2 hover:bg-bolt-elements-item-backgroundActive/10 hover:text-bolt-elements-textPrimary dark:hover:bg-bolt-elements-item-backgroundActive/10 dark:hover:text-bolt-elements-textPrimary transition-colors"
        >
          {showDiagnostics ? (
            <>
              <div className="i-ph:eye-slash w-4 h-4" />
              Hide Diagnostics
            </>
          ) : (
            <>
              <div className="i-ph:wrench w-4 h-4" />
              Troubleshoot Connections
            </>
          )}
        </Button>
      </motion.div>
      <p className="text-sm text-bolt-elements-textSecondary dark:text-bolt-elements-textSecondary">
        Manage your external service connections and integrations
      </p>

      {/* Diagnostics Tool - Conditionally rendered */}
      {showDiagnostics && <ConnectionDiagnostics />}

      {/* Environment Variables Info - Collapsible */}
      <motion.div
        className="bg-bolt-elements-background dark:bg-bolt-elements-background rounded-lg border border-bolt-elements-borderColor dark:border-bolt-elements-borderColor"
        initial={{ opacity: 0, y: 20 }}
        animate={{ opacity: 1, y: 0 }}
        transition={{ delay: 0.2 }}
      >
        <div className="p-6">
          <button
            onClick={() => setIsEnvVarsExpanded(!isEnvVarsExpanded)}
            className={classNames(
              'w-full bg-transparent flex items-center justify-between',
              'hover:bg-bolt-elements-item-backgroundActive/10 hover:text-bolt-elements-textPrimary',
              'dark:hover:bg-bolt-elements-item-backgroundActive/10 dark:hover:text-bolt-elements-textPrimary',
              'rounded-md p-2 -m-2 transition-colors',
            )}
          >
            <div className="flex items-center gap-2">
              <div className="i-ph:info w-5 h-5 text-bolt-elements-item-contentAccent dark:text-bolt-elements-item-contentAccent" />
              <h3 className="text-base font-medium text-bolt-elements-textPrimary dark:text-bolt-elements-textPrimary">
                Environment Variables
              </h3>
            </div>
            <div
              className={classNames(
                'i-ph:caret-down w-4 h-4 text-bolt-elements-textSecondary dark:text-bolt-elements-textSecondary transition-transform',
                isEnvVarsExpanded ? 'rotate-180' : '',
              )}
            />
          </button>

          {isEnvVarsExpanded && (
            <div className="mt-4">
              <p className="text-sm text-bolt-elements-textSecondary dark:text-bolt-elements-textSecondary mb-2">
                You can configure connections using environment variables in your{' '}
                <code className="px-1 py-0.5 bg-bolt-elements-background-depth-2 dark:bg-bolt-elements-background-depth-2 rounded">
                  .env.local
                </code>{' '}
                file:
              </p>
              <div className="bg-bolt-elements-background-depth-2 dark:bg-bolt-elements-background-depth-2 p-3 rounded-md text-xs font-mono overflow-x-auto">
                <div className="text-bolt-elements-textSecondary dark:text-bolt-elements-textSecondary">
                  # GitHub Authentication
                </div>
                <div className="text-bolt-elements-textPrimary dark:text-bolt-elements-textPrimary">
                  VITE_GITHUB_ACCESS_TOKEN=your_token_here
                </div>
                <div className="text-bolt-elements-textSecondary dark:text-bolt-elements-textSecondary">
                  # Optional: Specify token type (defaults to 'classic' if not specified)
                </div>
                <div className="text-bolt-elements-textPrimary dark:text-bolt-elements-textPrimary">
                  VITE_GITHUB_TOKEN_TYPE=classic|fine-grained
                </div>
                <div className="text-bolt-elements-textSecondary dark:text-bolt-elements-textSecondary mt-2">
                  # Netlify Authentication
                </div>
                <div className="text-bolt-elements-textPrimary dark:text-bolt-elements-textPrimary">
                  VITE_NETLIFY_ACCESS_TOKEN=your_token_here
                </div>
              </div>
              <div className="mt-3 text-xs text-bolt-elements-textSecondary dark:text-bolt-elements-textSecondary space-y-1">
                <p>
                  <span className="font-medium">Token types:</span>
                </p>
                <ul className="list-disc list-inside pl-2 space-y-1">
                  <li>
                    <span className="font-medium">classic</span> - Personal Access Token with{' '}
                    <code className="px-1 py-0.5 bg-bolt-elements-background-depth-2 dark:bg-bolt-elements-background-depth-2 rounded">
                      repo, read:org, read:user
                    </code>{' '}
                    scopes
                  </li>
                  <li>
                    <span className="font-medium">fine-grained</span> - Fine-grained token with Repository and
                    Organization access
                  </li>
                </ul>
                <p className="mt-2">
                  When set, these variables will be used automatically without requiring manual connection.
                </p>
              </div>
            </div>
          )}
        </div>
      </motion.div>

      <div className="grid grid-cols-1 gap-6">
        <Suspense fallback={<LoadingFallback />}>
          <GitHubConnection />
        </Suspense>
        <Suspense fallback={<LoadingFallback />}>
          <NetlifyConnection />
        </Suspense>
        <Suspense fallback={<LoadingFallback />}>
          <VercelConnection />
        </Suspense>
      </div>

      {/* Additional help text */}
      <div className="text-sm text-bolt-elements-textSecondary dark:text-bolt-elements-textSecondary bg-bolt-elements-background-depth-2 dark:bg-bolt-elements-background-depth-2 p-4 rounded-lg">
        <p className="flex items-center gap-1 mb-2">
          <span className="i-ph:lightbulb w-4 h-4 text-bolt-elements-icon-success dark:text-bolt-elements-icon-success" />
          <span className="font-medium">Troubleshooting Tip:</span>
        </p>
        <p className="mb-2">
          If you're having trouble with connections, try using the troubleshooting tool at the top of this page. It can
          help diagnose and fix common connection issues.
        </p>
        <p>For persistent issues:</p>
        <ol className="list-decimal list-inside pl-4 mt-1">
          <li>Check your browser console for errors</li>
          <li>Verify that your tokens have the correct permissions</li>
          <li>Try clearing your browser cache and cookies</li>
          <li>Ensure your browser allows third-party cookies if using integrations</li>
        </ol>
      </div>
    </div>
  );
}<|MERGE_RESOLUTION|>--- conflicted
+++ resolved
@@ -1,13 +1,9 @@
 import { motion } from 'framer-motion';
-<<<<<<< HEAD
-import React, { Suspense } from 'react';
-import VercelConnection from './VercelConnection';
-=======
 import React, { Suspense, useState } from 'react';
 import { classNames } from '~/utils/classNames';
 import ConnectionDiagnostics from './ConnectionDiagnostics';
 import { Button } from '~/components/ui/Button';
->>>>>>> 61dd4aea
+import VercelConnection from './VercelConnection';
 
 // Use React.lazy for dynamic imports
 const GitHubConnection = React.lazy(() => import('./GithubConnection'));
